![grex](logo.png)

[![Build Status](https://travis-ci.org/pemistahl/grex.svg?branch=master)](https://travis-ci.org/pemistahl/grex)
[![codecov](https://codecov.io/gh/pemistahl/grex/branch/master/graph/badge.svg)](https://codecov.io/gh/pemistahl/grex)
[![Crates.io](https://img.shields.io/crates/v/grex.svg)](https://crates.io/crates/grex)
[![Docs.rs](https://docs.rs/grex/badge.svg)](https://docs.rs/grex)
[![Downloads](https://img.shields.io/crates/d/grex.svg)](https://crates.io/crates/grex)
[![license](https://img.shields.io/badge/license-Apache%202.0-blue.svg)](https://www.apache.org/licenses/LICENSE-2.0)

[![Linux Download](https://img.shields.io/badge/Linux%20Download-v0.3.0-blue?logo=Linux)](https://github.com/pemistahl/grex/releases/download/v0.3.0/grex-v0.3.0-x86_64-unknown-linux-musl.tar.gz)
[![MacOS Download](https://img.shields.io/badge/macOS%20Download-v0.3.0-blue?logo=Apple)](https://github.com/pemistahl/grex/releases/download/v0.3.0/grex-v0.3.0-x86_64-apple-darwin.tar.gz)
[![Windows Download](https://img.shields.io/badge/Windows%20Download-v0.3.0-blue?logo=Windows)](https://github.com/pemistahl/grex/releases/download/v0.3.0/grex-v0.3.0-x86_64-pc-windows-msvc.zip)

## <a name="table-of-contents"></a> Table of Contents
1. [What does this tool do?](#what-does-tool-do)
2. [Current features](#current-features)
3. [How to install?](#how-to-install)  
  3.1 [The command-line tool](#how-to-install-cli)  
  3.2 [The library](#how-to-install-library)
4. [How to use?](#how-to-use)  
  4.1 [The command-line tool](#how-to-use-cli)  
  4.2 [The library](#how-to-use-library)  
  4.3 [Examples](#examples)
5. [How does it work?](#how-does-it-work)
6. [Do you want to contribute?](#contribution)
 

## 1. <a name="what-does-tool-do"></a> What does this tool do? <sup>[Top ▲](#table-of-contents)</sup>

*grex* is a library as well as a command-line utility that is meant to simplify the often complicated and tedious task of creating regular expressions. It does so by automatically generating regular expressions from user-provided test cases.

This project has started as a Rust port of the JavaScript tool [*regexgen*](https://github.com/devongovett/regexgen) written by [Devon Govett](https://github.com/devongovett). Although a lot of further useful features could be added to it, its development was apparently ceased several years ago. The plan is now to add these new features to *grex* as Rust really shines when it comes to command-line tools. *grex* offers all features that *regexgen* provides, and more.

The philosophy of this project is to generate the most specific regular expression possible by default which exactly matches the given input only and nothing else. With the use of command-line flags (in the CLI tool) or preprocessing methods (in the library), more generalized expressions can be created.

## 2. <a name="current-features"></a> Current Features <sup>[Top ▲](#table-of-contents)</sup>
- literals
- character classes
- detection of common prefixes and suffixes
- detection of repeated substrings and conversion to `{min,max}` quantifier notation
- alternation using `|` operator
- optionality using `?` quantifier
- escaping of non-ascii characters, with optional conversion of astral code points to surrogate pairs
- concatenation of all of the former
- reading input strings from the command-line or from a file

## 3. <a name="how-to-install"></a> How to install? <sup>[Top ▲](#table-of-contents)</sup>

### 3.1 <a name="how-to-install-cli"></a> The command-line tool <sup>[Top ▲](#table-of-contents)</sup>

Pre-compiled 64-Bit binaries are available within the package managers [Scoop](https://scoop.sh) (for Windows) and [Homebrew](https://brew.sh) (for macOS and Linux).

#### Scoop
```
scoop install grex
```

#### Homebrew
```
brew tap pemistahl/formulas
brew install grex
```

<<<<<<< HEAD
Pre-compiled binaries are available within the package managers [Scoop](https://scoop.sh) (for Windows) and [Homebrew](https://brew.sh) (for macOS and Linux).
=======
Alternatively, you can download the self-contained executable for your platform above and put it in a place of your choice. *grex* is also hosted on [crates.io](https://crates.io/crates/grex), the official Rust package registry. If you are a Rust developer and already have the Rust toolchain installed, you can install by compiling from source using [*cargo*](https://doc.rust-lang.org/cargo/), the Rust package manager:
>>>>>>> daef8418

### Scoop
```
scoop install grex
```

### Homebrew
```
brew tap pemistahl/formulas
brew install grex
```

<<<<<<< HEAD
Alternatively, you can download the self-contained executable for your platform above and put it in a place of your choice. *grex* is also hosted on [crates.io](https://crates.io/crates/grex), the official Rust package registry. If you are a Rust developer and already have the Rust toolchain installed, you can install by compiling from source using [*cargo*](https://doc.rust-lang.org/cargo/), the Rust package manager:

```
cargo install grex
```
=======
### 3.2 <a name="how-to-install-library"></a> The library <sup>[Top ▲](#table-of-contents)</sup>

In order to use *grex* as a library, simply add it as a dependency to your `Cargo.toml` file:
>>>>>>> daef8418

```toml
[dependencies]
grex = "0.3.0"
```

## 4. <a name="how-to-use"></a> How to use? <sup>[Top ▲](#table-of-contents)</sup>

Every generated regular expression is surrounded by the anchors `^` and `$` so that it does not accidently match substrings.

### 4.1 <a name="how-to-use-cli"></a> The command-line tool <sup>[Top ▲](#table-of-contents)</sup>

```
$ grex --help
grex 0.3.0
Peter M. Stahl <pemistahl@gmail.com>
grex generates regular expressions from user-provided test cases.

USAGE:
    grex [FLAGS] <INPUT>... --file <FILE>

FLAGS:
    -r, --convert-repetitions    
            Detects repeated non-overlapping substrings and
            converts them to {min,max} quantifier notation
    
    -e, --escape                 
            Replaces all non-ASCII characters with unicode escape sequences

        --with-surrogates        
            Converts astral code points to surrogate pairs if --escape is set

    -h, --help                   
            Prints help information

    -v, --version                
            Prints version information

OPTIONS:
    -f, --file <FILE>    
            Reads test cases separated by newline characters from a file

ARGS:
    <INPUT>...    
            One or more test cases separated by blank space 
```

Input strings can be read from the command line or from a file. Every file must be encoded as UTF-8 and every input string must be on a separate line:
                                                                                                                             
```
$ grex -f my-input-file.txt
```

### 4.2 <a name="how-to-use-library"></a> The library <sup>[Top ▲](#table-of-contents)</sup>

#### Default settings

```rust
let regexp = grex::RegExpBuilder::from(&["a", "aa", "aaa"]).build();
assert_eq!(regexp, "^a(aa?)?$");
```

#### Convert repeated substrings

```rust
let regexp = grex::RegExpBuilder::from(&["a", "aa", "aaa"])
    .with_converted_repetitions()
    .build();
assert_eq!(regexp, "^a{1,3}$");
```

#### Escape non-ascii characters

```rust
let regexp = grex::RegExpBuilder::from(&["You smell like 💩."])
    .with_escaped_non_ascii_chars(false)
    .build();
assert_eq!(regexp, "^You smell like \\u{1f4a9}\\.$");
```

#### Escape astral code points using surrogate pairs

```rust
let regexp = grex::RegExpBuilder::from(&["You smell like 💩."])
    .with_escaped_non_ascii_chars(true)
    .build();
assert_eq!(regexp, "^You smell like \\u{d83d}\\u{dca9}\\.$");
```

#### Combine multiple features

```rust
let regexp = grex::RegExpBuilder::from(&["You smell like 💩💩💩."])
    .with_converted_repetitions()
    .with_escaped_non_ascii_chars(false)
    .build();
assert_eq!(regexp, "^You smel{2} like \\u{1f4a9}{3}\\.$");
```

### 4.3 <a name="examples"></a> Examples <sup>[Top ▲](#table-of-contents)</sup>

The following table showcases what *grex* can do:                                                                                                                           

| Input | Output | Note |
| ----- | ------ | ---- |
| `$ grex a b c` | `^[a-c]$` | |
| `$ grex a c d e f` | `^[ac-f]$` | |
| `$ grex 1 3 4 5 6` | `^[13-6]$` | |
| `$ grex a b x de` | <code>^de&#124;[abx]$</code> | |
| `$ grex a b bc` | <code>^bc?&#124;a$</code> | |
| `$ grex a aa aaa` | `^a(aa?)?$` | |
| `$ grex a ab abc` | `^a(bc?)?$` | |
| `$ grex 3.5 4.5 4,5` | <code>^3\\.5&#124;4[,.]5$</code> | |
| `$ grex [a-z]` | `^\[a\-z\]$` | Regex syntax characters are escaped. | 
| `$ grex y̆ a z` | <code>^[az]&#124;y̆$</code> | Grapheme `y̆` consists of two unicode symbols:<br>`U+0079` (Latin Small Letter Y)<br>`U+0306` (Combining Breve).<br>This is why it is not part of<br>the character class. |
| `$ grex "I ♥ cake" "I ♥ cookies"` | <code>^I ♥ c(ookies&#124;ake)$</code> | Input containing blank space must be<br>surrounded by quotation marks. |
| `$ grex "I \u{2665} cake"` | `^I ♥ cake$` | Unicode escape sequences are converted<br>back to the original unicode symbol. | 
| `$ grex -r aaa` | `^a{3}$` | |
| `$ grex -r abababa` | `^(ab){3}a$` | |
| `$ grex -r aababab` | `^a(ab){3}$` | |
| `$ grex -r abababaa` | `^(ab){3}a{2}$` | |
| `$ grex -r a aa aaa` | `^a{1,3}$` | |
| `$ grex -r b ba baa baaa` | `^b(a{1,3})?$` | |
| `$ grex -r b ba baa baaaa` | <code>^b(a{1,2}&#124;a{4})?$</code> | | 
| `$ grex -r xy̆y̆z xy̆y̆y̆z` | `^x(y̆){2,3}z$` | The parentheses are needed because<br>`y̆` consists of two unicode symbols. | 
| `$ grex -r xy̆y̆z xy̆y̆y̆y̆z` | <code>^x((y̆){2}&#124;(y̆){4})z$</code> | |
| `$ grex -r zyxx yxx` | `^z?yx{2}$` | | 
| `$ grex -r 4.5 44.5 44.55 4.55 ` | `^4{1,2}\.5{1,2}$` | | 
| `$ grex -r "I ♥♥ cake"` | `^I ♥{2} cake$` | |
| `$ grex -r "I \u{2665}\u{2665} cake"` | `^I ♥{2} cake$` | | 
| `$ grex -e "I ♥♥ you."` | `^I \u{2665}\u{2665} you\.$` | |
| `$ grex -e -r "I ♥♥ you."` | `^I \u{2665}{2} you\.$` | |
| `$ grex -e "You smell like 💩💩."` | `^You smell like \u{1f4a9}\u{1f4a9}\.$` | |
| `$ grex -e -r "You smell like 💩💩."` | `^You smell like \u{1f4a9}{2}\.$` | |
| `$ grex -e -r --with-surrogates "You smell like 💩💩."` | `^You smel{2} like (\u{d83d}\u{dca9}){2}\.$` | For languages such as older<br>JavaScript versions not supporting<br>astral codepoints (`U+010000` to `U+10FFFF`),<br>conversion to surrogate pairs is possible.<br>More info about this issue can be found [here](https://mathiasbynens.be/notes/javascript-unicode). |  

## 5. <a name="how-does-it-work"></a> How does it work? <sup>[Top ▲](#table-of-contents)</sup>

1. A [deterministic finite automaton](https://en.wikipedia.org/wiki/Deterministic_finite_automaton) (DFA) is created from the input strings.

2. The number of states and transitions between states in the DFA is reduced by applying [Hopcroft's DFA minimization algorithm](https://en.wikipedia.org/wiki/DFA_minimization#Hopcroft.27s_algorithm).

3. The minimized DFA is expressed as a system of linear equations which are solved with [Brzozowski's algebraic method](http://cs.stackexchange.com/questions/2016/how-to-convert-finite-automata-to-regular-expressions#2392), resulting in the final regular expression.

## 6. <a name="contribution"></a> Do you want to contribute? <sup>[Top ▲](#table-of-contents)</sup>

In case you want to contribute something to *grex* even though it's in a very early stage of development, then I encourage you to do so nevertheless. Do you have ideas for cool features? Or have you found any bugs so far? Feel free to open an issue or send a pull request. It's very much appreciated. :-)<|MERGE_RESOLUTION|>--- conflicted
+++ resolved
@@ -61,34 +61,15 @@
 brew install grex
 ```
 
-<<<<<<< HEAD
-Pre-compiled binaries are available within the package managers [Scoop](https://scoop.sh) (for Windows) and [Homebrew](https://brew.sh) (for macOS and Linux).
-=======
 Alternatively, you can download the self-contained executable for your platform above and put it in a place of your choice. *grex* is also hosted on [crates.io](https://crates.io/crates/grex), the official Rust package registry. If you are a Rust developer and already have the Rust toolchain installed, you can install by compiling from source using [*cargo*](https://doc.rust-lang.org/cargo/), the Rust package manager:
->>>>>>> daef8418
-
-### Scoop
-```
-scoop install grex
-```
-
-### Homebrew
-```
-brew tap pemistahl/formulas
-brew install grex
-```
-
-<<<<<<< HEAD
-Alternatively, you can download the self-contained executable for your platform above and put it in a place of your choice. *grex* is also hosted on [crates.io](https://crates.io/crates/grex), the official Rust package registry. If you are a Rust developer and already have the Rust toolchain installed, you can install by compiling from source using [*cargo*](https://doc.rust-lang.org/cargo/), the Rust package manager:
 
 ```
 cargo install grex
 ```
-=======
+
 ### 3.2 <a name="how-to-install-library"></a> The library <sup>[Top ▲](#table-of-contents)</sup>
 
 In order to use *grex* as a library, simply add it as a dependency to your `Cargo.toml` file:
->>>>>>> daef8418
 
 ```toml
 [dependencies]
